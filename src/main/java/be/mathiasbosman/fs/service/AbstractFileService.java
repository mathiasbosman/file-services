--- conflicted
+++ resolved
@@ -237,34 +237,11 @@
     }
   }
 
-<<<<<<< HEAD
-=======
-
->>>>>>> 8141d560
   @Override
   public String read(String... parts) {
     return read(getFileNode(parts));
   }
 
-<<<<<<< HEAD
-=======
-  // optional methods
-  @Override
-  public LocalDateTime getCreationTime(FileSystemNode node, ZoneId zoneId) {
-    throw new NotImplementedException("getCreationTime() is not implemented.");
-  }
-
-  @Override
-  public LocalDateTime getLastModifiedTime(FileSystemNode node, ZoneId zoneId) {
-    throw new NotImplementedException("getLastModifiedTime() is not implemented.");
-  }
-
-  @Override
-  public String getMimeType(FileSystemNode node) {
-    throw new NotImplementedException("getMimeType is not implemented.");
-  }
-
->>>>>>> 8141d560
   @Override
   public boolean isDirectory(String... parts) {
     return exists(parts) && isDirectory(combine(parts));
@@ -321,12 +298,6 @@
     }
   }
 
-<<<<<<< HEAD
-=======
-  @Override
-  public abstract boolean isValidFilename(String filename);
-
->>>>>>> 8141d560
   protected abstract void copyContent(FileSystemNode source, String to);
 
   protected abstract FileSystemNodeType getFileNodeType(String path);
