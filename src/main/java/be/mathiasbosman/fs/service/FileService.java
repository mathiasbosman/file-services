package be.mathiasbosman.fs.service;

import be.mathiasbosman.fs.domain.FileSystemNode;
import java.io.InputStream;
import java.time.LocalDateTime;
import java.time.ZoneId;
import java.util.List;
import java.util.stream.Stream;

/**
 * Simple interface for handling file operations on a file system such as any NIO system or S3.
 *
 * @author mathiasbosman
 * @since 0.0.1
 */
public interface FileService {

  /**
   * Copy from given path to target path.
   *
   * @param source The path to copy from
   * @param target The target path
   */
  void copy(String source, String target);

  /**
   * Copy a {@link FileSystemNode} to a given target path.
   *
   * @param source The {@link FileSystemNode} to copy
   * @param target The target path
   */
  void copy(FileSystemNode source, String target);

  /**
   * Count all files in a given {@link FileSystemNode}. Directories are not counted.
   *
   * @param fileSystemNode The {@link FileSystemNode} to count all files
   * @return Amount of files in the given {@link FileSystemNode}
   */
  long countFiles(FileSystemNode fileSystemNode);

  /**
   * Deletes the given {@link FileSystemNode}.
   *
   * @param node The {@link FileSystemNode} to delete
   */
  void delete(FileSystemNode node);

  /**
   * Recursively delete a {@link FileSystemNode}.
   *
   * @param node      {@link FileSystemNode} to delete
   * @param recursive Flag to delete recursively or not
   */
  void delete(FileSystemNode node, boolean recursive);

  /**
   * Deletes the given path.
   *
   * @param path Path parts
   */
  void delete(String... path);

  /**
   * Checks if given path exists.
   *
   * @param parts Path parts
   * @return True or false if none-existing
   */
  boolean exists(String... parts);

  /**
   * Get the content as byte array from a given {@link FileSystemNode}.
   *
   * @param node The {@link FileSystemNode} to get byte array from
   * @return content
   */
  byte[] getBytes(FileSystemNode node);

  /**
   * Get the content as byte array from a given path.
   *
   * @param parts Path parts
   * @return content
   */
  byte[] getBytes(String... parts);


  /**
   * Get the creation time.
   *
   * @param node   The node to check
   * @param zoneId The zone id to convert to
   * @return the timestamp of creation
   */
  LocalDateTime getCreationTime(FileSystemNode node, ZoneId zoneId);

  /**
   * Get the {@link FileSystemNode} on the given path. If not found an exception is thrown.
   *
   * @param parts Path parts
   * @return The node found
   */
  FileSystemNode getFileNode(String... parts);

  /**
   * Get the last modified time.
   *
   * @param node   The node to check
   * @param zoneId The zone id to convert to
   * @return the timestamp of modification
   */
  LocalDateTime getLastModifiedTime(FileSystemNode node, ZoneId zoneId);

  /**
   * Get the Mime type of a given {@link FileSystemNode}.
   *
   * @param fileSystemNode The {@link FileSystemNode} to query
   * @return The Mime type
   */
  String getMimeType(FileSystemNode fileSystemNode);

  /**
   * Get the {@link FileSystemNode} on the given path. If not found null is returned.
   *
   * @param parts Path parts
   * @return The node found or null
   */
  FileSystemNode getOptionalFileNode(String... parts);

  /**
   * Returns the parent node of a given {@link FileSystemNode}.
   *
   * @param node {@link FileSystemNode} to query
   * @return The parent node or null if none found
   */
  FileSystemNode getParent(FileSystemNode node);

  /**
   * Returns the parent {@link FileSystemNode} of a given path.
   *
   * @param path Path parts
   * @return The parent node or null if none found
   */
  FileSystemNode getParent(String... path);

  /**
   * Returns the size (content length) of the given {@link FileSystemNode}.
<<<<<<< HEAD
=======
   *
   * @param node {@link FileSystemNode} to query
   * @return The size of the content
   */
  long getSize(FileSystemNode node);

  /**
   * Validates a given filename.
>>>>>>> 8141d560
   *
   * @param node {@link FileSystemNode} to query
   * @return The size of the content
   */
  long getSize(FileSystemNode node);

  /**
   * Checks a given path for being a directory.
   *
   * @param parts Path parts
   * @return True or false if not a directory
   */
  boolean isDirectory(String... parts);

  /**
   * List all file nodes that are children of the given {@link FileSystemNode}.
   *
   * @param root The {@link FileSystemNode} that is the root
   * @return the children nodes
   */
  List<FileSystemNode> list(FileSystemNode root);

  /**
   * List all {@link FileSystemNode}s on the given path.
   *
   * @param parts Path parts
   * @return {@link List} of {@link FileSystemNode}
   */
  List<FileSystemNode> list(String... parts);

  /**
   * Create all directories for the given path.
   *
   * @param path Path parts
   */
  void mkDirectories(String... path);

  /**
   * Move node from source to target.
   *
   * @param source The source path
   * @param target The target path
   */
  void move(String source, String target);

  /**
   * Open a given {@link FileSystemNode}.
   *
   * @param node The {@link FileSystemNode} to open
   * @return content as stream
   */
  InputStream open(FileSystemNode node);

  /**
   * Open a given path.
   *
   * @param parts Path parts
   * @return content as stream
   */
  InputStream open(String... parts);

  /**
   * Read a {@link FileSystemNode} as text.
   *
   * @param node The {@link FileSystemNode} to read
   * @return The content of given node as text
   */
  String read(FileSystemNode node);

  /**
   * Read the contents of a given path as text.
   *
   * @param parts Path parts
   * @return The content of the given path as text
   */
  String read(String... parts);

  /**
   * Save an {@link InputStream} to the given path with given size.
   *
   * @param is   {@link InputStream} to save
   * @param path Path to save as
   * @param size Size of the given stream (the content length)
   */
  void save(InputStream is, String path, long size);

  /**
   * Save an {@link InputStream} to the given path.
   *
   * @param is    {@link InputStream} to save
   * @param parts Path parts
   */
  void save(InputStream is, String... parts);

  /**
   * Save a {@link Byte} array to the given path.
   *
   * @param bytes The array of {@link Byte}s to save
   * @param parts Path parts
   */
  void save(byte[] bytes, String... parts);

  /**
   * Save plain text to a given path.
   *
   * @param content Content to save
   * @param parts   Path parts
   */
  void saveText(String content, String... parts);

  /**
   * Get a {@link Stream} from a given {@link FileSystemNode}.
   *
   * @param root The {@link FileSystemNode} directory to stream
   * @return stream of the directory contents
   */
  Stream<FileSystemNode> streamDirectory(FileSystemNode root);

  /**
   * Walk all objects in given {@link FileSystemNode}.
   *
   * @param root    The {@link FileSystemNode} to walk
   * @param visitor The {@link FileNodeVisitor} to use
   */
  void walk(FileSystemNode root, FileNodeVisitor visitor);

}<|MERGE_RESOLUTION|>--- conflicted
+++ resolved
@@ -146,17 +146,6 @@
 
   /**
    * Returns the size (content length) of the given {@link FileSystemNode}.
-<<<<<<< HEAD
-=======
-   *
-   * @param node {@link FileSystemNode} to query
-   * @return The size of the content
-   */
-  long getSize(FileSystemNode node);
-
-  /**
-   * Validates a given filename.
->>>>>>> 8141d560
    *
    * @param node {@link FileSystemNode} to query
    * @return The size of the content
